--- conflicted
+++ resolved
@@ -4,34 +4,18 @@
 from ipywidgets import widgets
 from CGAL.CGAL_Polyhedron_3 import Polyhedron_3
 from CGAL.CGAL_Kernel import Vector_3, Point_3
-<<<<<<< HEAD
-from typing import List, Tuple, Dict
-
-from spine_analysis.clusterization.clusterizer_core import SpineClusterizer
-from spine_analysis.clusterization.dbscan_clusterizer import DBSCANSpineClusterizer
-from spine_analysis.clusterization.kmeans_clusterizer import KMeansSpineClusterizer
-from spine_analysis.mesh.utils import _mesh_to_v_f, V_F
-from spine_analysis.shape_metric.float_metric import FloatSpineMetric
-from spine_analysis.shape_metric.histogram_metric import HistogramSpineMetric
-from spine_analysis.shape_metric.io_metric import SpineMetricDataset
-from spine_analysis.shape_metric.metric_core import SpineMetric
-from spine_analysis.shape_metric.utils import calculate_metrics
-=======
 from typing import List, Tuple, Dict, Set, Iterable, Callable
 from spine_fitter import SpineGrouping
->>>>>>> 5d78abc0
 from spine_segmentation import point_2_list, list_2_point, hash_point, \
     Segmentation, segmentation_by_distance, local_threshold_3d,\
     spines_to_segmentation, correct_segmentation, get_spine_meshes, apply_scale
 import meshplot as mp
 from IPython.display import display
-<<<<<<< HEAD
-=======
 from spine_metrics import SpineMetric, SpineMetricDataset, calculate_metrics, \
     get_metric_class, HistogramSpineMetric, FloatSpineMetric, MeshDataset, LineSet, \
     OldChordDistributionSpineMetric
->>>>>>> 5d78abc0
 from scipy.ndimage.measurements import label
+from spine_clusterization import SpineClusterizer, KMeansSpineClusterizer, DBSCANSpineClusterizer
 from pathlib import Path
 import os
 from sklearn.linear_model import LinearRegression
@@ -50,8 +34,6 @@
 DARK_GRAY = (0.30, 0.30, 0.30)
 BLACK = (0.0, 0.0, 0.0)
 
-<<<<<<< HEAD
-=======
 V_F = Tuple[np.ndarray, np.ndarray]
 
 
@@ -153,7 +135,6 @@
                 break
     return vertices, facets
 
->>>>>>> 5d78abc0
 
 def create_dir(dir_name: str) -> None:
     try:
@@ -162,8 +143,6 @@
         pass
 
 
-<<<<<<< HEAD
-=======
 def preprocess_meshes(spine_meshes: MeshDataset) -> Dict[str, V_F]:
     output = {}
     for (spine_name, spine_mesh) in spine_meshes.items():
@@ -217,7 +196,6 @@
         _add_mesh_to_viewer_as_wireframe(view, mesh)
     display(view._renderer)
 
->>>>>>> 5d78abc0
 
 def _show_image(ax, image, mask=None, mask_opacity=0.5,
                 cmap="gray", title=None):
@@ -1027,10 +1005,6 @@
     metric_distributions = []
     for metric in metrics.row(list(metrics.spine_names)[0]):
         distribution_graph = widgets.Output()
-<<<<<<< HEAD
-        metric_class = SpineMetric.get_metric_class(metric_name)
-=======
->>>>>>> 5d78abc0
         with distribution_graph:
             data = []
             colors = grouping.colors
